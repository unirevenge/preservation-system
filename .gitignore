# Python
.venv/
__pycache__/
*.py[cod]
*$py.class

# VS Code
.vscode/
*.code-workspace

# Sensitive files
*.key

# System Files
.DS_Store
Thumbs.db

# Starfield
<<<<<<< HEAD
=======
#starfield
>>>>>>> 903c4179
starfield/
*.*<|MERGE_RESOLUTION|>--- conflicted
+++ resolved
@@ -13,12 +13,4 @@
 
 # System Files
 .DS_Store
-Thumbs.db
-
-# Starfield
-<<<<<<< HEAD
-=======
-#starfield
->>>>>>> 903c4179
-starfield/
-*.*+Thumbs.db